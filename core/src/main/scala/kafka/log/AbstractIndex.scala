/**
 * Licensed to the Apache Software Foundation (ASF) under one or more
 * contributor license agreements.  See the NOTICE file distributed with
 * this work for additional information regarding copyright ownership.
 * The ASF licenses this file to You under the Apache License, Version 2.0
 * (the "License"); you may not use this file except in compliance with
 * the License.  You may obtain a copy of the License at
 *
 *    http://www.apache.org/licenses/LICENSE-2.0
 *
 * Unless required by applicable law or agreed to in writing, software
 * distributed under the License is distributed on an "AS IS" BASIS,
 * WITHOUT WARRANTIES OR CONDITIONS OF ANY KIND, either express or implied.
 * See the License for the specific language governing permissions and
 * limitations under the License.
 */

package kafka.log

import java.io.{Closeable, File, RandomAccessFile}
import java.nio.channels.FileChannel
import java.nio.file.Files
import java.nio.{ByteBuffer, MappedByteBuffer}
import java.util.concurrent.locks.{Lock, ReentrantLock}

import kafka.common.IndexOffsetOverflowException
import kafka.log.IndexSearchType.IndexSearchEntity
import kafka.utils.CoreUtils.inLock
import kafka.utils.{CoreUtils, Logging}
import org.apache.kafka.common.utils.{ByteBufferUnmapper, OperatingSystem, Utils}

/**
 * The abstract index class which holds entry format agnostic methods.
 *
 * @param _file The index file
 * @param baseOffset the base offset of the segment that this index is corresponding to.
 * @param maxIndexSize The maximum index size in bytes.
 */
<<<<<<< HEAD
abstract class AbstractIndex[K, V](_file: File, val baseOffset: Long,
                                   val maxIndexSize: Int = -1, val writable: Boolean) extends CleanableIndex(_file) {
=======
abstract class AbstractIndex(@volatile private var _file: File, val baseOffset: Long, val maxIndexSize: Int = -1,
                             val writable: Boolean) extends Closeable {
>>>>>>> dbe618c6
  import AbstractIndex._

  // Length of the index file
  @volatile
  private var _length: Long = _
  protected def entrySize: Int

  /*
   Kafka mmaps index files into memory, and all the read / write operations of the index is through OS page cache. This
   avoids blocked disk I/O in most cases.

   To the extent of our knowledge, all the modern operating systems use LRU policy or its variants to manage page
   cache. Kafka always appends to the end of the index file, and almost all the index lookups (typically from in-sync
   followers or consumers) are very close to the end of the index. So, the LRU cache replacement policy should work very
   well with Kafka's index access pattern.

   However, when looking up index, the standard binary search algorithm is not cache friendly, and can cause unnecessary
   page faults (the thread is blocked to wait for reading some index entries from hard disk, as those entries are not
   cached in the page cache).

   For example, in an index with 13 pages, to lookup an entry in the last page (page #12), the standard binary search
   algorithm will read index entries in page #0, 6, 9, 11, and 12.
   page number: |0|1|2|3|4|5|6|7|8|9|10|11|12 |
   steps:       |1| | | | | |3| | |4|  |5 |2/6|
   In each page, there are hundreds log entries, corresponding to hundreds to thousands of kafka messages. When the
   index gradually growing from the 1st entry in page #12 to the last entry in page #12, all the write (append)
   operations are in page #12, and all the in-sync follower / consumer lookups read page #0,6,9,11,12. As these pages
   are always used in each in-sync lookup, we can assume these pages are fairly recently used, and are very likely to be
   in the page cache. When the index grows to page #13, the pages needed in a in-sync lookup change to #0, 7, 10, 12,
   and 13:
   page number: |0|1|2|3|4|5|6|7|8|9|10|11|12|13 |
   steps:       |1| | | | | | |3| | | 4|5 | 6|2/7|
   Page #7 and page #10 have not been used for a very long time. They are much less likely to be in the page cache, than
   the other pages. The 1st lookup, after the 1st index entry in page #13 is appended, is likely to have to read page #7
   and page #10 from disk (page fault), which can take up to more than a second. In our test, this can cause the
   at-least-once produce latency to jump to about 1 second from a few ms.

   Here, we use a more cache-friendly lookup algorithm:
   if (target > indexEntry[end - N]) // if the target is in the last N entries of the index
      binarySearch(end - N, end)
   else
      binarySearch(begin, end - N)

   If possible, we only look up in the last N entries of the index. By choosing a proper constant N, all the in-sync
   lookups should go to the 1st branch. We call the last N entries the "warm" section. As we frequently look up in this
   relatively small section, the pages containing this section are more likely to be in the page cache.

   We set N (_warmEntries) to 8192, because
   1. This number is small enough to guarantee all the pages of the "warm" section is touched in every warm-section
      lookup. So that, the entire warm section is really "warm".
      When doing warm-section lookup, following 3 entries are always touched: indexEntry(end), indexEntry(end-N),
      and indexEntry((end*2 -N)/2). If page size >= 4096, all the warm-section pages (3 or fewer) are touched, when we
      touch those 3 entries. As of 2018, 4096 is the smallest page size for all the processors (x86-32, x86-64, MIPS,
      SPARC, Power, ARM etc.).
   2. This number is large enough to guarantee most of the in-sync lookups are in the warm-section. With default Kafka
      settings, 8KB index corresponds to about 4MB (offset index) or 2.7MB (time index) log messages.

   We can't set make N (_warmEntries) to be larger than 8192, as there is no simple way to guarantee all the "warm"
   section pages are really warm (touched in every lookup) on a typical 4KB-page host.

   In there future, we may use a backend thread to periodically touch the entire warm section. So that, we can
   1) support larger warm section
   2) make sure the warm section of low QPS topic-partitions are really warm.
 */
  protected def _warmEntries: Int = 8192 / entrySize

  protected val lock = new ReentrantLock

  @volatile
  protected var mmap: MappedByteBuffer = {
    val newlyCreated = file.createNewFile()
    val raf = if (writable) new RandomAccessFile(file, "rw") else new RandomAccessFile(file, "r")
    try {
      /* pre-allocate the file if necessary */
      if(newlyCreated) {
        if(maxIndexSize < entrySize)
          throw new IllegalArgumentException("Invalid max index size: " + maxIndexSize)
        raf.setLength(roundDownToExactMultiple(maxIndexSize, entrySize))
      }

      /* memory-map the file */
      _length = raf.length()
      val idx = {
        if (writable)
          raf.getChannel.map(FileChannel.MapMode.READ_WRITE, 0, _length)
        else
          raf.getChannel.map(FileChannel.MapMode.READ_ONLY, 0, _length)
      }
      /* set the position in the index for the next entry */
      if(newlyCreated)
        idx.position(0)
      else
        // if this is a pre-existing index, assume it is valid and set position to last entry
        idx.position(roundDownToExactMultiple(idx.limit(), entrySize))
      idx
    } finally {
      CoreUtils.swallow(raf.close(), AbstractIndex)
    }
  }

  /**
   * The maximum number of entries this index can hold
   */
  @volatile
  private[this] var _maxEntries: Int = mmap.limit() / entrySize

  /** The number of entries in this index */
  @volatile
  protected var _entries: Int = mmap.position() / entrySize

  /**
   * True iff there are no more slots available in this index
   */
  def isFull: Boolean = _entries >= _maxEntries

  def file: File = _file

  def maxEntries: Int = _maxEntries

  def entries: Int = _entries

  def length: Long = _length

  def updateParentDir(parentDir: File): Unit = _file = new File(parentDir, file.getName)

  /**
   * Reset the size of the memory map and the underneath file. This is used in two kinds of cases: (1) in
   * trimToValidSize() which is called at closing the segment or new segment being rolled; (2) at
   * loading segments from disk or truncating back to an old segment where a new log segment became active;
   * we want to reset the index size to maximum index size to avoid rolling new segment.
   *
   * @param newSize new size of the index file
   * @return a boolean indicating whether the size of the memory map and the underneath file is changed or not.
   */
  def resize(newSize: Int): Boolean = {
    inLock(lock) {
      val roundedNewSize = roundDownToExactMultiple(newSize, entrySize)

      if (_length == roundedNewSize) {
        debug(s"Index ${file.getAbsolutePath} was not resized because it already has size $roundedNewSize")
        false
      } else {
        val raf = new RandomAccessFile(file, "rw")
        try {
          val position = mmap.position()

          /* Windows won't let us modify the file length while the file is mmapped :-( */
          if (OperatingSystem.IS_WINDOWS)
            safeForceUnmap()
          raf.setLength(roundedNewSize)
          _length = roundedNewSize
          mmap = raf.getChannel().map(FileChannel.MapMode.READ_WRITE, 0, roundedNewSize)
          _maxEntries = mmap.limit() / entrySize
          mmap.position(position)
          debug(s"Resized ${file.getAbsolutePath} to $roundedNewSize, position is ${mmap.position()} " +
            s"and limit is ${mmap.limit()}")
          true
        } finally {
          CoreUtils.swallow(raf.close(), AbstractIndex)
        }
      }
    }
  }

  /**
<<<<<<< HEAD
=======
   * Rename the file that backs this offset index
   *
   * @throws IOException if rename fails
   */
  def renameTo(f: File): Unit = {
    try Utils.atomicMoveWithFallback(file.toPath, f.toPath)
    finally _file = f
  }

  /**
>>>>>>> dbe618c6
   * Flush the data in the index to disk
   */
  def flush(): Unit = {
    inLock(lock) {
      mmap.force()
    }
  }

  /**
   * Delete this index file.
   *
   * @throws IOException if deletion fails due to an I/O error
   * @return `true` if the file was deleted by this method; `false` if the file could not be deleted because it did
   *         not exist
   */
  def deleteIfExists(): Boolean = {
    closeHandler()
    Files.deleteIfExists(file.toPath)
  }

  /**
   * Trim this segment to fit just the valid entries, deleting all trailing unwritten bytes from
   * the file.
   */
  def trimToValidSize(): Unit = {
    inLock(lock) {
      resize(entrySize * _entries)
    }
  }

  /**
   * The number of bytes actually used by this index
   */
  def sizeInBytes: Int = entrySize * _entries

  /** Close the index */
  def close(): Unit = {
    trimToValidSize()
    closeHandler()
  }

  def closeHandler(): Unit = {
    // On JVM, a memory mapping is typically unmapped by garbage collector.
    // However, in some cases it can pause application threads(STW) for a long moment reading metadata from a physical disk.
    // To prevent this, we forcefully cleanup memory mapping within proper execution which never affects API responsiveness.
    // See https://issues.apache.org/jira/browse/KAFKA-4614 for the details.
    inLock(lock) {
      safeForceUnmap()
    }
  }

  /**
   * Do a basic sanity check on this index to detect obvious problems
   *
   * @throws CorruptIndexException if any problems are found
   */
  def sanityCheck(): Unit

  /**
   * Remove all the entries from the index.
   */
  protected def truncate(): Unit

  /**
   * Remove all entries from the index which have an offset greater than or equal to the given offset.
   * Truncating to an offset larger than the largest in the index has no effect.
   */
  def truncateTo(offset: Long): Unit

  /**
   * Remove all the entries from the index and resize the index to the max index size.
   */
  def reset(): Unit = {
    truncate()
    resize(maxIndexSize)
  }

  /**
   * Get offset relative to base offset of this index
   * @throws IndexOffsetOverflowException
   */
  def relativeOffset(offset: Long): Int = {
    val relativeOffset = toRelative(offset)
    if (relativeOffset.isEmpty)
      throw new IndexOffsetOverflowException(s"Integer overflow for offset: $offset (${file.getAbsoluteFile})")
    relativeOffset.get
  }

  /**
   * Check if a particular offset is valid to be appended to this index.
   * @param offset The offset to check
   * @return true if this offset is valid to be appended to this index; false otherwise
   */
  def canAppendOffset(offset: Long): Boolean = {
    toRelative(offset).isDefined
  }

  protected def safeForceUnmap(): Unit = {
    try forceUnmap()
    catch {
      case t: Throwable => error(s"Error unmapping index $file", t)
    }
  }

  /**
   * Forcefully free the buffer's mmap.
   */
  protected[log] def forceUnmap(): Unit = {
    try ByteBufferUnmapper.unmap(file.getAbsolutePath, mmap)
    finally mmap = null // Accessing unmapped mmap crashes JVM by SEGV so we null it out to be safe
  }

  /**
   * Execute the given function in a lock only if we are running on windows. We do this
   * because Windows won't let us resize a file while it is mmapped. As a result we have to force unmap it
   * and this requires synchronizing reads.
   */
  protected def maybeLock[T](lock: Lock)(fun: => T): T = {
    if (OperatingSystem.IS_WINDOWS)
      lock.lock()
    try fun
    finally {
      if (OperatingSystem.IS_WINDOWS)
        lock.unlock()
    }
  }

  /**
   * To parse an entry in the index.
   *
   * @param buffer the buffer of this memory mapped index.
   * @param n the slot
   * @return the index entry stored in the given slot.
   */
  protected def parseEntry(buffer: ByteBuffer, n: Int): IndexEntry

  /**
   * Find the slot in which the largest entry less than or equal to the given target key or value is stored.
   * The comparison is made using the `IndexEntry.compareTo()` method.
   *
   * @param idx The index buffer
   * @param target The index key to look for
   * @return The slot found or -1 if the least entry in the index is larger than the target key or the index is empty
   */
  protected def largestLowerBoundSlotFor(idx: ByteBuffer, target: Long, searchEntity: IndexSearchEntity): Int =
    indexSlotRangeFor(idx, target, searchEntity)._1

  /**
   * Find the smallest entry greater than or equal the target key or value. If none can be found, -1 is returned.
   */
  protected def smallestUpperBoundSlotFor(idx: ByteBuffer, target: Long, searchEntity: IndexSearchEntity): Int =
    indexSlotRangeFor(idx, target, searchEntity)._2

  /**
   * Lookup lower and upper bounds for the given target.
   */
  private def indexSlotRangeFor(idx: ByteBuffer, target: Long, searchEntity: IndexSearchEntity): (Int, Int) = {
    // check if the index is empty
    if(_entries == 0)
      return (-1, -1)

    def binarySearch(begin: Int, end: Int) : (Int, Int) = {
      // binary search for the entry
      var lo = begin
      var hi = end
      while(lo < hi) {
        val mid = (lo + hi + 1) >>> 1
        val found = parseEntry(idx, mid)
        val compareResult = compareIndexEntry(found, target, searchEntity)
        if(compareResult > 0)
          hi = mid - 1
        else if(compareResult < 0)
          lo = mid
        else
          return (mid, mid)
      }
      (lo, if (lo == _entries - 1) -1 else lo + 1)
    }

    val firstHotEntry = Math.max(0, _entries - 1 - _warmEntries)
    // check if the target offset is in the warm section of the index
    if(compareIndexEntry(parseEntry(idx, firstHotEntry), target, searchEntity) < 0) {
      return binarySearch(firstHotEntry, _entries - 1)
    }

    // check if the target offset is smaller than the least offset
    if(compareIndexEntry(parseEntry(idx, 0), target, searchEntity) > 0)
      return (-1, 0)

    binarySearch(0, firstHotEntry)
  }

  private def compareIndexEntry(indexEntry: IndexEntry, target: Long, searchEntity: IndexSearchEntity): Int = {
    searchEntity match {
      case IndexSearchType.KEY => java.lang.Long.compare(indexEntry.indexKey, target)
      case IndexSearchType.VALUE => java.lang.Long.compare(indexEntry.indexValue, target)
    }
  }

  /**
   * Round a number to the greatest exact multiple of the given factor less than the given number.
   * E.g. roundDownToExactMultiple(67, 8) == 64
   */
  private def roundDownToExactMultiple(number: Int, factor: Int) = factor * (number / factor)

  private def toRelative(offset: Long): Option[Int] = {
    val relativeOffset = offset - baseOffset
    if (relativeOffset < 0 || relativeOffset > Int.MaxValue)
      None
    else
      Some(relativeOffset.toInt)
  }

}

object AbstractIndex extends Logging {
  override val loggerName: String = classOf[AbstractIndex].getName
}

object IndexSearchType extends Enumeration {
  type IndexSearchEntity = Value
  val KEY, VALUE = Value
}<|MERGE_RESOLUTION|>--- conflicted
+++ resolved
@@ -36,13 +36,8 @@
  * @param baseOffset the base offset of the segment that this index is corresponding to.
  * @param maxIndexSize The maximum index size in bytes.
  */
-<<<<<<< HEAD
 abstract class AbstractIndex[K, V](_file: File, val baseOffset: Long,
                                    val maxIndexSize: Int = -1, val writable: Boolean) extends CleanableIndex(_file) {
-=======
-abstract class AbstractIndex(@volatile private var _file: File, val baseOffset: Long, val maxIndexSize: Int = -1,
-                             val writable: Boolean) extends Closeable {
->>>>>>> dbe618c6
   import AbstractIndex._
 
   // Length of the index file
@@ -208,19 +203,6 @@
   }
 
   /**
-<<<<<<< HEAD
-=======
-   * Rename the file that backs this offset index
-   *
-   * @throws IOException if rename fails
-   */
-  def renameTo(f: File): Unit = {
-    try Utils.atomicMoveWithFallback(file.toPath, f.toPath)
-    finally _file = f
-  }
-
-  /**
->>>>>>> dbe618c6
    * Flush the data in the index to disk
    */
   def flush(): Unit = {
