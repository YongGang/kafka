--- conflicted
+++ resolved
@@ -172,12 +172,8 @@
 
     val fetchPartitionData = logReadResults.map { case (tp, result) =>
       tp -> FetchPartitionData(result.error, result.highWatermark, result.leaderLogStartOffset, result.info.records,
-<<<<<<< HEAD
-        result.lastStableOffset, result.nextLocalOffset, result.info.abortedTransactions, result.preferredReadReplica)
-=======
-        result.lastStableOffset, result.info.abortedTransactions, result.preferredReadReplica,
+        result.lastStableOffset, result.nextLocalOffset, result.info.abortedTransactions, result.preferredReadReplica,
         fetchMetadata.isFromFollower && replicaManager.isAddingReplica(tp, fetchMetadata.replicaId))
->>>>>>> 31708966
     }
 
     responseCallback(fetchPartitionData)
