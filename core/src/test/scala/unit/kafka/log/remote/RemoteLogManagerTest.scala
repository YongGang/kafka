/**
 * Licensed to the Apache Software Foundation (ASF) under one or more
 * contributor license agreements.  See the NOTICE file distributed with
 * this work for additional information regarding copyright ownership.
 * The ASF licenses this file to You under the Apache License, Version 2.0
 * (the "License"); you may not use this file except in compliance with
 * the License.  You may obtain a copy of the License at
 *
 * http://www.apache.org/licenses/LICENSE-2.0
 *
 * Unless required by applicable law or agreed to in writing, software
 * distributed under the License is distributed on an "AS IS" BASIS,
 * WITHOUT WARRANTIES OR CONDITIONS OF ANY KIND, either express or implied.
 * See the License for the specific language governing permissions and
 * limitations under the License.
 */
package kafka.log.remote

import java.io.File
import java.util
import java.util.concurrent.atomic.AtomicBoolean
import java.util.function.Consumer
import java.util.{Collections, Optional, Properties}

import kafka.log.remote.RemoteLogManager.REMOTE_STORAGE_MANAGER_CONFIG_PREFIX
import kafka.log.{CleanerConfig, LogConfig, LogManager, LogSegment}
import kafka.server.QuotaFactory.UnboundedQuota
import kafka.server._
import kafka.utils.{MockScheduler, MockTime, TestUtils}
import kafka.zk.KafkaZkClient
import org.apache.kafka.common.TopicPartition
import org.apache.kafka.common.metrics.Metrics
import org.apache.kafka.common.record._
import org.apache.kafka.common.requests.FetchRequest.PartitionData
import org.apache.kafka.common.requests.LeaderAndIsrRequest.PartitionState
import org.apache.kafka.common.utils.Utils
import org.easymock.EasyMock
import org.junit.Assert._
import org.junit.{After, Before, Test}

class RemoteLogManagerTest {

  val brokerId = 101
  val topicPartition = new TopicPartition("test-topic", 0)
  val time = new MockTime()
  val brokerTopicStats = new BrokerTopicStats
  val metrics = new Metrics

  val rsmConfig: Map[String, Any] = Map(REMOTE_STORAGE_MANAGER_CONFIG_PREFIX + "url" -> "foo.url",
    REMOTE_STORAGE_MANAGER_CONFIG_PREFIX + "timout.ms" -> 1000L)
<<<<<<< HEAD
  val rlmConfig = RemoteLogManagerConfig(remoteLogStorageEnable = true, "kafka.log.remote.MockRemoteStorageManager", 1024, 60000, rsmConfig, 10, 30000)
=======
  val rlmConfig = RemoteLogManagerConfig(true, "kafka.log.remote.MockRemoteStorageManager",
    1024, 60000, 2, 10, rsmConfig)
>>>>>>> 8594f13e

  var logConfig: LogConfig = _
  var tmpDir: File = _
  var replicaManager: ReplicaManager = _
  var logManager: LogManager = _

  @Before
  def setup(): Unit = {
    val logProps = createLogProperties(Map.empty)
    logConfig = LogConfig(logProps)

    tmpDir = TestUtils.tempDir()
    val logDir1 = TestUtils.randomPartitionLogDir(tmpDir)
    val logDir2 = TestUtils.randomPartitionLogDir(tmpDir)
    logManager = TestUtils.createLogManager(logDirs = Seq(logDir1, logDir2), defaultConfig = logConfig,
      CleanerConfig(enableCleaner = false), time, rlmConfig)
    logManager.startup()

    val brokerProps = TestUtils.createBrokerConfig(brokerId, TestUtils.MockZkConnect)
    brokerProps.put(KafkaConfig.LogDirsProp, Seq(logDir1, logDir2).map(_.getAbsolutePath).mkString(","))
    val brokerConfig = KafkaConfig.fromProps(brokerProps)
    val kafkaZkClient: KafkaZkClient = EasyMock.createMock(classOf[KafkaZkClient])
    val quotaManagers = QuotaFactory.instantiate(brokerConfig, metrics, time, "")
    replicaManager = new ReplicaManager(
      config = brokerConfig, metrics, time, zkClient = kafkaZkClient, new MockScheduler(time),
      logManager, new AtomicBoolean(false), quotaManagers,
      brokerTopicStats, new MetadataCache(brokerId), new LogDirFailureChannel(brokerConfig.logDirs.size))

    EasyMock.expect(kafkaZkClient.getEntityConfigs(EasyMock.anyString(), EasyMock.anyString())).andReturn(
      logProps).anyTimes()
    EasyMock.expect(
      kafkaZkClient.conditionalUpdatePath(EasyMock.anyObject(), EasyMock.anyObject(), EasyMock.anyObject(),
        EasyMock.anyObject()))
      .andReturn((true, 0)).anyTimes()
    EasyMock.replay(kafkaZkClient)
  }

  @After
  def tearDown(): Unit = {
    brokerTopicStats.close()
    metrics.close()

    logManager.shutdown()
    Utils.delete(tmpDir)
    logManager.liveLogDirs.foreach(Utils.delete)
    replicaManager.shutdown(checkpointHW = false)
  }

  private def createLogProperties(overrides: Map[String, String]): Properties = {
    val logProps = new Properties()
    logProps.put(LogConfig.SegmentBytesProp, 1024: java.lang.Integer)
    logProps.put(LogConfig.SegmentIndexBytesProp, 10000: java.lang.Integer)
    logProps.put(LogConfig.RetentionMsProp, 300000: java.lang.Integer)
    overrides.foreach { case (k, v) => logProps.put(k, v) }
    logProps
  }

  @Test
  def testRSMConfigInvocation() {
    assertTrue(rsmConfig.count { case (k, v) => MockRemoteStorageManager.configs.get(k) == v } == rsmConfig.size)
    assertEquals(MockRemoteStorageManager.configs.get(KafkaConfig.RemoteLogRetentionBytesProp),
      rlmConfig.remoteLogRetentionBytes)
    assertEquals(MockRemoteStorageManager.configs.get(KafkaConfig.RemoteLogRetentionMillisProp),
      rlmConfig.remoteLogRetentionMillis)
  }

  @Test
  def testRemoteLogRecordsFetch() {
    val lastOffset = 5
    val rlmMock: RemoteLogManager = EasyMock.createMock(classOf[RemoteLogManager])
    // return the lastOffset to verify when out of range offsets are requested.
    EasyMock.expect(rlmMock.lookupLastOffset(EasyMock.anyObject())).andReturn(Some(lastOffset)).anyTimes()
    EasyMock.expect(rlmMock.close()).anyTimes()
    EasyMock.replay(rlmMock)
    logManager.setRemoteLogManager(Some(rlmMock))

    val leaderEpoch = 1
    val partition = replicaManager.getOrCreatePartition(topicPartition)
    partition.makeLeader(1, new PartitionState(1, brokerId, leaderEpoch,
      Collections.singletonList(brokerId), 1, Collections.singletonList(brokerId), true), 1)

    val recordsArray = Array(new SimpleRecord("k1".getBytes, "v1".getBytes),
      new SimpleRecord("k2".getBytes, "v2".getBytes),
      new SimpleRecord("k3".getBytes, "v3".getBytes),
      new SimpleRecord("k4".getBytes, "v4".getBytes))
    val inputRecords: util.List[SimpleRecord] = util.Arrays.asList(recordsArray: _*)

    val inputMemoryRecords = Map(topicPartition -> MemoryRecords.withRecords(0L, CompressionType.NONE, leaderEpoch,
      recordsArray: _*))

    replicaManager.appendRecords(timeout = 30000, requiredAcks = 1, internalTopicsAllowed = true, isFromClient = true,
      entriesPerPartition = inputMemoryRecords, responseCallback = _ => ())

    def logReadResultFor(fetchOffset: Long): LogReadResult = {
      val partitionInfo = Seq((topicPartition, new PartitionData(fetchOffset, 0, 1000,
        Optional.of(leaderEpoch))))
      val readRecords = replicaManager.readFromLocalLog(100, fetchOnlyFromLeader = true, FetchTxnCommitted, 1000,
        hardMaxBytesLimit = false, partitionInfo, UnboundedQuota)
      if (readRecords.isEmpty) null else readRecords.last._2
    }

    val logReadResult_0 = logReadResultFor(0L)
    // check that for local records retrieved, nextLocalOffset should be none.
    assertTrue(logReadResult_0.nextLocalOffset.isEmpty)
    val receivedRecords = logReadResult_0.info.records
    // check the records are same
    val result = new util.ArrayList[SimpleRecord]()
    receivedRecords.records().forEach(new Consumer[Record] {
      override def accept(t: Record): Unit = result.add(new SimpleRecord(t))
    })
    assertEquals(inputRecords, result)

    val outOfRangeOffset = logManager.getLog(topicPartition).get.logEndOffset + 1

    // fetching offsets beyond local log would result in fetching from remote log, it is mocked to return lastOffset,
    //nextLocalOffset should be lastOffset +1
    val logReadResult = logReadResultFor(outOfRangeOffset)
    assertEquals(logReadResult.nextLocalOffset, Some(lastOffset + 1))
    // fetch response should have no records as it is to indicate that the requested fetch messages are in
    // remote tier and the next offset available locally is sent as `nextLocalOffset` so that follower replica can
    // start fetching that for local storage.
    assertTrue(logReadResult.info.records.sizeInBytes() == 0)
  }

}

object MockRemoteStorageManager {
  var configs: util.Map[String, _] = _
}

class MockRemoteStorageManager extends RemoteStorageManager {

  override def copyLogSegment(topicPartition: TopicPartition,
                              logSegment: LogSegment): util.List[RemoteLogIndexEntry] = Collections.emptyList()

  override def cancelCopyingLogSegment(topicPartition: TopicPartition): Unit = {}

  override def listRemoteSegments(topicPartition: TopicPartition, minBaseOffset: Long): util.List[RemoteLogSegmentInfo] = Collections.emptyList()

  override def getRemoteLogIndexEntries(remoteLogSegment: RemoteLogSegmentInfo): util.List[RemoteLogIndexEntry] = Collections.emptyList()

  override def deleteLogSegment(remoteLogSegment: RemoteLogSegmentInfo): Boolean = true

  override def deleteTopicPartition(topicPartition: TopicPartition): Boolean = true

  override def read(remoteLogIndexEntry: RemoteLogIndexEntry, maxBytes: Int, startOffset: Long,
                    minOneMessage: Boolean): Records = MemoryRecords.EMPTY

  override def close(): Unit = {}

  override def configure(configs: util.Map[String, _]): Unit = {
    MockRemoteStorageManager.configs = configs
  }

  override def cleanupLogUntil(topicPartition: TopicPartition, cleanUpTillMs: Long): Boolean = true
}<|MERGE_RESOLUTION|>--- conflicted
+++ resolved
@@ -48,12 +48,8 @@
 
   val rsmConfig: Map[String, Any] = Map(REMOTE_STORAGE_MANAGER_CONFIG_PREFIX + "url" -> "foo.url",
     REMOTE_STORAGE_MANAGER_CONFIG_PREFIX + "timout.ms" -> 1000L)
-<<<<<<< HEAD
-  val rlmConfig = RemoteLogManagerConfig(remoteLogStorageEnable = true, "kafka.log.remote.MockRemoteStorageManager", 1024, 60000, rsmConfig, 10, 30000)
-=======
-  val rlmConfig = RemoteLogManagerConfig(true, "kafka.log.remote.MockRemoteStorageManager",
-    1024, 60000, 2, 10, rsmConfig)
->>>>>>> 8594f13e
+  val rlmConfig = RemoteLogManagerConfig(remoteLogStorageEnable = true, "kafka.log.remote.MockRemoteStorageManager",
+    1024, 60000, 2, 10, rsmConfig, 10, 30000)
 
   var logConfig: LogConfig = _
   var tmpDir: File = _
