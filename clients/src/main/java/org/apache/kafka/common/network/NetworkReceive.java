--- conflicted
+++ resolved
@@ -15,11 +15,8 @@
 import java.io.EOFException;
 import java.io.IOException;
 import java.nio.ByteBuffer;
-<<<<<<< HEAD
-=======
 import java.nio.channels.ReadableByteChannel;
 import java.nio.channels.ScatteringByteChannel;
->>>>>>> ca6d01bc
 
 /**
  * A size delimited Receive that consists of a 4 byte network-ordered size N followed by N bytes of content
@@ -70,20 +67,15 @@
         return !size.hasRemaining() && !buffer.hasRemaining();
     }
 
-    public long readFrom(ScatteringByteChannel channel) throws IOException {
-        return readFromReadableChannel(channel);
+    public long readFrom(ScatteringByteChannel transportLayer) throws IOException {
+        return readFromReadableChannel(transportLayer);
     }
 
-<<<<<<< HEAD
-    @Override
-    public long readFrom(TransportLayer transportLayer) throws IOException {
-=======
     // Need a method to read from ReadableByteChannel because BlockingChannel requires read with timeout
     // See: http://stackoverflow.com/questions/2866557/timeout-for-socketchannel-doesnt-work
     // This can go away after we get rid of BlockingChannel
     @Deprecated
-    public long readFromReadableChannel(ReadableByteChannel channel) throws IOException {
->>>>>>> ca6d01bc
+    public long readFromReadableChannel(ReadableByteChannel transportLayer) throws IOException {
         int read = 0;
         if (size.hasRemaining()) {
             int bytesRead = transportLayer.read(size);
@@ -116,10 +108,10 @@
 
     // Used only by BlockingChannel, so we may be able to get rid of this when/if we get rid of BlockingChannel
     @Deprecated
-    public long readCompletely(ReadableByteChannel channel) throws IOException {
+    public long readCompletely(ReadableByteChannel transportLayer) throws IOException {
         int totalRead = 0;
         while (!complete()) {
-            totalRead += readFromReadableChannel(channel);
+            totalRead += readFromReadableChannel(transportLayer);
         }
         return totalRead;
     }
