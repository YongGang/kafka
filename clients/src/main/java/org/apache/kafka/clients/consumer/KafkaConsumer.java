--- conflicted
+++ resolved
@@ -29,12 +29,9 @@
 import org.apache.kafka.common.metrics.MetricConfig;
 import org.apache.kafka.common.metrics.Metrics;
 import org.apache.kafka.common.metrics.MetricsReporter;
+import org.apache.kafka.common.serialization.Deserializer;
 import org.apache.kafka.common.network.Selector;
-<<<<<<< HEAD
 import org.apache.kafka.common.network.ChannelBuilder;
-=======
-import org.apache.kafka.common.serialization.Deserializer;
->>>>>>> 4aba4bc1
 import org.apache.kafka.common.utils.SystemTime;
 import org.apache.kafka.common.utils.Time;
 import org.apache.kafka.common.utils.Utils;
@@ -165,11 +162,7 @@
  * <p>
  * The deserializer settings specify how to turn bytes into objects. For example, by specifying string deserializers, we
  * are saying that our record's key and value will just be simple strings.
-<<<<<<< HEAD
- *
-=======
- * 
->>>>>>> 4aba4bc1
+ *
  * <h4>Controlling When Messages Are Considered Consumed</h4>
  *
  * In this example we will consume a batch of records and batch them up in memory, when we have sufficient records
@@ -310,11 +303,7 @@
  * {@link #seekToBeginning(TopicPartition...)} and {@link #seekToEnd(TopicPartition...)} respectively).
  *
  * <h3>Multithreaded Processing</h3>
-<<<<<<< HEAD
- *
-=======
- * 
->>>>>>> 4aba4bc1
+ *
  * The Kafka consumer is NOT thread-safe. All network I/O happens in the thread of the application
  * making the call. It is the responsibility of the user to ensure that multi-threaded access
  * is properly synchronized. Un-synchronized access will result in {@link ConcurrentModificationException}.
@@ -360,23 +349,11 @@
  *     consumer.wakeup();
  * </pre>
  *
-<<<<<<< HEAD
-####### Ancestor
- *
- * The Kafka consumer is threadsafe but coarsely synchronized. All network I/O happens in the thread of the application
- * making the call. We have intentionally avoided implementing a particular threading model for processing.
-======= end
-=======
->>>>>>> 4aba4bc1
  * <p>
  * We have intentionally avoided implementing a particular threading model for processing. This leaves several
  * options for implementing multi-threaded processing of records.
  *
-<<<<<<< HEAD
- *
-=======
- * 
->>>>>>> 4aba4bc1
+ *
  * <h4>1. One Consumer Per Thread</h4>
  *
  * A simple option is to give each thread it's own consumer instance. Here are the pros and cons of this approach:
@@ -726,11 +703,7 @@
      * If {@link #seek(TopicPartition, long)} is used, it will use the specified offsets on startup and on every
      * rebalance, to consume data from that offset sequentially on every poll. If not, it will use the last checkpointed
      * offset using {@link #commit(Map, CommitType) commit(offsets, sync)} for the subscribed list of partitions.
-<<<<<<< HEAD
-     *
-=======
-     * 
->>>>>>> 4aba4bc1
+     *
      * @param timeout The time, in milliseconds, spent waiting in poll if data is not available. If 0, returns
      *            immediately with any records available now. Must not be negative.
      * @return map of topic to records since the last fetch for the subscribed list of topics and partitions
