--- conflicted
+++ resolved
@@ -55,13 +55,10 @@
     public static final String METRIC_REPORTER_CLASSES_CONFIG = "metric.reporters";
     public static final String METRIC_REPORTER_CLASSES_DOC = "A list of classes to use as metrics reporters. Implementing the <code>MetricReporter</code> interface allows plugging in classes that will be notified of new metric creation. The JmxReporter is always included to register JMX statistics.";
 
-<<<<<<< HEAD
     public static final String SECURITY_PROTOCOL_CONFIG = "security.protocol";
     public static final String SECURITY_PROTOCOL_DOC = "Protocol used to communicate with brokers. Currently only PLAINTEXT and SSL are supported.";
     public static final String DEFAULT_SECURITY_PROTOCOL = "PLAINTEXT";
 
-=======
     public static final String CONNECTIONS_MAX_IDLE_MS_CONFIG = "connections.max.idle.ms";
     public static final String CONNECTIONS_MAX_IDLE_MS_DOC = "Close idle connections after the number of milliseconds specified by this config.";
->>>>>>> ca6d01bc
 }